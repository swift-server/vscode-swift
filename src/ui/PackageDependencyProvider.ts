--- conflicted
+++ resolved
@@ -50,13 +50,7 @@
         item.id = this.path;
         item.description = this.version;
         item.iconPath =
-<<<<<<< HEAD
-            this.type === "edited" ? new vscode.ThemeIcon("edit") : new vscode.ThemeIcon("archive");
-=======
-            this.type === "editing"
-                ? new vscode.ThemeIcon("edit")
-                : new vscode.ThemeIcon("package");
->>>>>>> c2c4fe4a
+            this.type === "edited" ? new vscode.ThemeIcon("edit") : new vscode.ThemeIcon("package");
         item.contextValue = this.type;
         return item;
     }
