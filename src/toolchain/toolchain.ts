--- conflicted
+++ resolved
@@ -51,70 +51,43 @@
         public toolchainPath: string | undefined,
         public swiftVersionString: string,
         public swiftVersion: Version,
-<<<<<<< HEAD
-        public toolchainPath?: string,
+        public runtimePath?: string,
+        private defaultTarget?: string,
         private hostSDK?: string,
         private targetSDK?: string,
-        public xcTestPath?: string,
-        public newSwiftDriver?: boolean
-=======
-        public runtimePath?: string,
-        private defaultTarget?: string,
-        private defaultSDK?: string,
-        private customSDK?: string,
         public xcTestPath?: string
->>>>>>> 342f1a88
     ) {}
 
     static async create(): Promise<SwiftToolchain> {
         const toolchainPath = await this.getToolchainPath();
-<<<<<<< HEAD
-        const hostSDK = await this.getHostSDK();
-        const targetSDK = this.getTargetSDK();
-        const xcTestPath = await this.getXCTestPath(hostSDK);
-        const newSwiftDriver = await this.checkNewDriver(toolchainPath);
-=======
         const targetInfo = await this.getSwiftTargetInfo();
         const swiftVersion = await this.getSwiftVersion(targetInfo);
         const runtimePath = await this.getRuntimePath(targetInfo);
-        const defaultSDK = await this.getDefaultSDK();
-        const customSDK = this.getCustomSDK();
-        const xcTestPath = await this.getXCTestPath(runtimePath, defaultSDK);
->>>>>>> 342f1a88
+        const hostSDK = await this.getHostSDK();
+        const targetSDK = this.getTargetSDK();
+        const xcTestPath = await this.getXCTestPath(runtimePath, hostSDK);
         return new SwiftToolchain(
             toolchainPath,
-<<<<<<< HEAD
-            hostSDK,
-            targetSDK,
-            xcTestPath,
-            newSwiftDriver
-=======
             targetInfo.compilerVersion,
             swiftVersion,
             runtimePath,
             targetInfo.target?.triple,
-            defaultSDK,
-            customSDK,
+            hostSDK,
+            targetSDK,
             xcTestPath
->>>>>>> 342f1a88
         );
     }
 
     logDiagnostics(channel: SwiftOutputChannel) {
         channel.logDiagnostic(`Toolchain Path: ${this.toolchainPath}`);
-<<<<<<< HEAD
+        if (this.runtimePath) {
+            channel.logDiagnostic(`Runtime Library Path: ${this.runtimePath}`);
+        }
+        if (this.defaultTarget) {
+            channel.logDiagnostic(`Default Target: ${this.defaultTarget}`);
+        }
         if (this.hostSDK) {
             channel.logDiagnostic(`Host SDK: ${this.hostSDK}`);
-=======
-        if (this.runtimePath) {
-            channel.logDiagnostic(`Runtime Library Path: ${this.runtimePath}`);
-        }
-        if (this.defaultTarget) {
-            channel.logDiagnostic(`Default Target: ${this.defaultTarget}`);
-        }
-        if (this.defaultSDK) {
-            channel.logDiagnostic(`Default SDK: ${this.defaultSDK}`);
->>>>>>> 342f1a88
         }
         if (this.targetSDK) {
             channel.logDiagnostic(`Target SDK: ${this.targetSDK}`);
@@ -206,12 +179,8 @@
     }
 
     /**
-<<<<<<< HEAD
+     * @param runtimePath path to Swift runtime
      * @param sdkroot path to host SDK
-=======
-     * @param runtimePath path to Swift runtime
-     * @param sdkroot path to default SDK
->>>>>>> 342f1a88
      * @returns path to folder where xctest can be found
      */
     private static async getXCTestPath(
@@ -230,15 +199,11 @@
                 const platformPath = path.dirname(path.dirname(path.dirname(sdkroot)));
                 const platformManifest = path.join(platformPath, "Info.plist");
                 if ((await pathExists(platformManifest)) !== true) {
-<<<<<<< HEAD
-                    vscode.window.showWarningMessage(
-=======
                     // look up runtime library directory for XCTest
                     if (runtimePath && (await pathExists(path.join(runtimePath, "XCTest.dll")))) {
                         return runtimePath;
                     }
-                    await vscode.window.showWarningMessage(
->>>>>>> 342f1a88
+                    vscode.window.showWarningMessage(
                         "XCTest not found due to non-standardized library layout. Tests explorer won't work as expected."
                     );
                     return undefined;
