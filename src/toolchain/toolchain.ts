--- conflicted
+++ resolved
@@ -63,20 +63,9 @@
         const targetInfo = await this.getSwiftTargetInfo();
         const swiftVersion = await this.getSwiftVersion(targetInfo);
         const runtimePath = await this.getRuntimePath(targetInfo);
-<<<<<<< HEAD
         const hostSDK = await this.getHostSDK();
         const targetSDK = this.getTargetSDK();
-        const xcTestPath = await this.getXCTestPath(runtimePath, hostSDK);
-=======
-        const defaultSDK = await this.getDefaultSDK();
-        const customSDK = this.getCustomSDK();
-        const xcTestPath = await this.getXCTestPath(
-            targetInfo,
-            swiftVersion,
-            runtimePath,
-            defaultSDK
-        );
->>>>>>> a1f589f8
+        const xcTestPath = await this.getXCTestPath(targetInfo, swiftVersion, runtimePath, hostSDK);
         return new SwiftToolchain(
             toolchainPath,
             targetInfo.compilerVersion,
@@ -191,8 +180,10 @@
     }
 
     /**
+     * @param targetInfo swift target info
+     * @param swiftVersion parsed swift version
      * @param runtimePath path to Swift runtime
-     * @param sdkroot path to host SDK
+     * @param sdkroot path to swift SDK
      * @returns path to folder where xctest can be found
      */
     private static async getXCTestPath(
@@ -207,15 +198,20 @@
                 return path.join(stdout.trimEnd(), "usr", "bin");
             }
             case "win32": {
+                // look up runtime library directory for XCTest alternatively
+                const fallbackPath =
+                    runtimePath !== undefined &&
+                    (await pathExists(path.join(runtimePath, "XCTest.dll")))
+                        ? runtimePath
+                        : undefined;
                 if (!sdkroot) {
-                    return undefined;
+                    return fallbackPath;
                 }
                 const platformPath = path.dirname(path.dirname(path.dirname(sdkroot)));
                 const platformManifest = path.join(platformPath, "Info.plist");
                 if ((await pathExists(platformManifest)) !== true) {
-                    // look up runtime library directory for XCTest
-                    if (runtimePath && (await pathExists(path.join(runtimePath, "XCTest.dll")))) {
-                        return runtimePath;
+                    if (fallbackPath) {
+                        return fallbackPath;
                     }
                     vscode.window.showWarningMessage(
                         "XCTest not found due to non-standardized library layout. Tests explorer won't work as expected."
