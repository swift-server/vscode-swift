--- conflicted
+++ resolved
@@ -65,19 +65,15 @@
     get path(): string {
         return vscode.workspace.getConfiguration("swift").get<string>("path", "");
     },
-<<<<<<< HEAD
+    /** Path to folder that include swift runtime */
+    get runtimePath(): string {
+        return vscode.workspace.getConfiguration("swift").get<string>("runtimePath", "");
+    },
     /** Path to custom host sdk */
     get hostSDK(): string {
         return vscode.workspace.getConfiguration("swift").get<string>("hostSDK", "");
     },
     /** Path to custom target sdk */
-=======
-    /** Path to folder that include swift runtime */
-    get runtimePath(): string {
-        return vscode.workspace.getConfiguration("swift").get<string>("runtimePath", "");
-    },
-    /** Path to custom swift sdk */
->>>>>>> 342f1a88
     get sdk(): string {
         return vscode.workspace.getConfiguration("swift").get<string>("SDK", "");
     },
