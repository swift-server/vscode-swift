//===----------------------------------------------------------------------===//
//
// This source file is part of the VSCode Swift open source project
//
// Copyright (c) 2021-2022 the VSCode Swift project authors
// Licensed under Apache License v2.0
//
// See LICENSE.txt for license information
// See CONTRIBUTORS.txt for the list of VSCode Swift project authors
//
// SPDX-License-Identifier: Apache-2.0
//
//===----------------------------------------------------------------------===//

import * as vscode from "vscode";
import * as path from "path";
import { FolderContext } from "./FolderContext";
import { StatusItem } from "./ui/StatusItem";
import { SwiftOutputChannel } from "./ui/SwiftOutputChannel";
import { getSwiftExecutable, pathExists, isPathInsidePath } from "./utilities/utilities";
import { getLLDBLibPath } from "./debugger/lldb";
import { LanguageClientManager } from "./sourcekit-lsp/LanguageClientManager";
import { TemporaryFolder } from "./utilities/tempFolder";
import { SwiftToolchain } from "./toolchain/toolchain";
import { TaskManager } from "./TaskManager";
import { BackgroundCompilation } from "./BackgroundCompilation";
import { makeDebugConfigurations } from "./debugger/launch";
import configuration from "./configuration";

/**
 * Context for whole workspace. Holds array of contexts for each workspace folder
 * and the ExtensionContext
 */
export class WorkspaceContext implements vscode.Disposable {
    public folders: FolderContext[] = [];
    public currentFolder: FolderContext | null | undefined;
    public outputChannel: SwiftOutputChannel;
    public statusItem: StatusItem;
    public languageClientManager: LanguageClientManager;
    public tasks: TaskManager;
    public subscriptions: { dispose(): unknown }[];

    private constructor(public tempFolder: TemporaryFolder, public toolchain: SwiftToolchain) {
        this.outputChannel = new SwiftOutputChannel();
        this.statusItem = new StatusItem();
        this.languageClientManager = new LanguageClientManager(this);
        this.outputChannel.log(this.toolchain.swiftVersionString);
        this.toolchain.logDiagnostics(this.outputChannel);
        this.tasks = new TaskManager();
        const onChangeConfig = vscode.workspace.onDidChangeConfiguration(event => {
            // on toolchain config change, reload window
            if (event.affectsConfiguration("swift.path")) {
                vscode.window
                    .showInformationMessage(
                        "Changing the Swift path requires the project be reloaded.",
                        "Ok"
                    )
                    .then(selected => {
                        if (selected === "Ok") {
                            vscode.commands.executeCommand("workbench.action.reloadWindow");
                        }
                    });
            }
<<<<<<< HEAD
            // on runtime path config change, regenerate launch.json
            if (event.affectsConfiguration("swift.runtimePath")) {
                if (!configuration.autoGenerateLaunchConfigurations) {
                    return;
                }
                vscode.window
                    .showInformationMessage(
                        "Launch configurations need to be updated after changing the Swift runtime path. Do you want to regenerate them?",
                        "Regenerate",
                        "Cancel"
                    )
                    .then(async selected => {
                        if (selected === "Regenerate") {
                            this.folders.forEach(
                                async ctx => await makeDebugConfigurations(ctx, true)
                            );
=======
            if (event.affectsConfiguration("swift.SDK")) {
                // FIXME: We only need to restart SourceKit-LSP, but there is a bug stopping us
                // from doing that now. As long as it's fixed we should only restart SourceKit-LSP
                // on newer versions.
                vscode.window
                    .showInformationMessage(
                        "Changing the Swift SDK path requires the project be reloaded.",
                        "Ok"
                    )
                    .then(selected => {
                        if (selected === "Ok") {
                            vscode.commands.executeCommand("workbench.action.reloadWindow");
>>>>>>> e29a1d1c
                        }
                    });
            }
        });
        const backgroundCompilationOnDidSave = BackgroundCompilation.start(this);
        this.subscriptions = [
            backgroundCompilationOnDidSave,
            onChangeConfig,
            this.tasks,
            this.languageClientManager,
            this.outputChannel,
            this.statusItem,
        ];
    }

    dispose() {
        this.folders.forEach(f => f.dispose());
        this.subscriptions.forEach(item => item.dispose());
    }

    get swiftVersion() {
        return this.toolchain.swiftVersion;
    }

    /** Get swift version and create WorkspaceContext */
    static async create(): Promise<WorkspaceContext> {
        const tempFolder = await TemporaryFolder.create();
        const toolchain = await SwiftToolchain.create();
        return new WorkspaceContext(tempFolder, toolchain);
    }

    /** Setup the vscode event listeners to catch folder changes and active window changes */
    setupEventListeners() {
        // add event listener for when a workspace folder is added/removed
        const onWorkspaceChange = vscode.workspace.onDidChangeWorkspaceFolders(event => {
            if (this === undefined) {
                console.log("Trying to run onDidChangeWorkspaceFolders on deleted context");
                return;
            }
            this.onDidChangeWorkspaceFolders(event);
        });
        // add event listener for when the active edited text document changes
        const onDidChangeActiveWindow = vscode.window.onDidChangeActiveTextEditor(async editor => {
            if (this === undefined) {
                console.log("Trying to run onDidChangeWorkspaceFolders on deleted context");
                return;
            }
            await this.focusTextEditor(editor);
        });
        this.subscriptions.push(onWorkspaceChange, onDidChangeActiveWindow);
    }

    /** Add workspace folders at initialisation */
    async addWorkspaceFolders() {
        // add workspace folders, already loaded
        if (vscode.workspace.workspaceFolders && vscode.workspace.workspaceFolders.length > 0) {
            for (const folder of vscode.workspace.workspaceFolders) {
                await this.addWorkspaceFolder(folder);
            }
        }
        // If we don't have a current selected folder Start up language server by firing focus event
        // on either null folder or the first folder if there is only one
        if (this.currentFolder === undefined) {
            if (this.folders.length === 1) {
                await this.fireEvent(this.folders[0], FolderEvent.focus);
            } else {
                await this.fireEvent(null, FolderEvent.focus);
            }
        }
    }

    /**
     * Fire an event to all folder observers
     * @param folder folder to fire event for
     * @param event event type
     */
    async fireEvent(folder: FolderContext | null, event: FolderEvent) {
        for (const observer of this.observers) {
            await observer(folder, event, this);
        }
    }

    /**
     * set the focus folder
     * @param folder folder that has gained focus, you can have a null folder
     */
    async focusFolder(folderContext: FolderContext | null) {
        // null and undefined mean different things here. Undefined means nothing
        // has been setup, null means we want to send focus events but for a null
        // folder
        if (folderContext === this.currentFolder) {
            return;
        }

        // send unfocus event for previous folder observers
        if (this.currentFolder !== undefined) {
            await this.fireEvent(this.currentFolder, FolderEvent.unfocus);
        }
        this.currentFolder = folderContext;

        // send focus event to all observers
        await this.fireEvent(folderContext, FolderEvent.focus);
    }

    /**
     * catch workspace folder changes and add or remove folders based on those changes
     * @param event workspace folder event
     */
    async onDidChangeWorkspaceFolders(event: vscode.WorkspaceFoldersChangeEvent) {
        for (const folder of event.added) {
            await this.addWorkspaceFolder(folder);
        }

        for (const folder of event.removed) {
            await this.removeFolder(folder);
        }
    }

    /**
     * Called whenever a folder is added to the workspace
     * @param folder folder being added
     */
    async addWorkspaceFolder(folder: vscode.WorkspaceFolder) {
        // add folder if Package.swift exists
        if (await pathExists(folder.uri.fsPath, "Package.swift")) {
            await this.addPackageFolder(folder.uri, folder);
        }

        if (this.getActiveWorkspaceFolder(vscode.window.activeTextEditor) === folder) {
            await this.focusTextEditor(vscode.window.activeTextEditor);
        }
    }

    async addPackageFolder(
        folder: vscode.Uri,
        workspaceFolder: vscode.WorkspaceFolder
    ): Promise<FolderContext> {
        const folderContext = await FolderContext.create(folder, workspaceFolder, this);
        this.folders.push(folderContext);

        await this.fireEvent(folderContext, FolderEvent.add);

        return folderContext;
    }

    /**
     * called when a folder is removed from workspace
     * @param folder folder being removed
     */
    async removeFolder(folder: vscode.WorkspaceFolder) {
        // find context with root folder
        const index = this.folders.findIndex(context => context.workspaceFolder === folder);
        if (index === -1) {
            console.error(`Trying to delete folder ${folder} which has no record`);
            return;
        }
        const context = this.folders[index];
        // if current folder is this folder send unfocus event by setting
        // current folder to undefined
        if (this.currentFolder === context) {
            this.focusFolder(null);
        }
        // run observer functions in reverse order when removing
        const observersReversed = [...this.observers];
        observersReversed.reverse();
        for (const observer of observersReversed) {
            await observer(context, FolderEvent.remove, this);
        }
        context.dispose();
        // remove context
        this.folders.splice(index, 1);
    }

    /**
     * Add workspace folder event observer
     * @param fn observer function to be called when event occurs
     * @returns disposable object
     */
    observeFolders(fn: WorkspaceFoldersObserver): vscode.Disposable {
        this.observers.add(fn);
        return { dispose: () => this.observers.delete(fn) };
    }

    /** find LLDB version and setup path in CodeLLDB */
    async setLLDBVersion() {
        // don't set LLDB on windows as swift version is not working at the moment
        if (process.platform === "win32") {
            return;
        }
        const libPath = await getLLDBLibPath(getSwiftExecutable("lldb"));
        if (!libPath) {
            return;
        }

        const lldbConfig = vscode.workspace.getConfiguration("lldb");
        const configLLDBPath = lldbConfig.get<string>("library");
        if (configLLDBPath === libPath) {
            return;
        }

        // show dialog for setting up LLDB
        vscode.window
            .showInformationMessage(
                "CodeLLDB requires the correct Swift version of LLDB for debugging. Do you want to set this up in your global settings or the workspace settings?",
                "Cancel",
                "Global",
                "Workspace"
            )
            .then(result => {
                switch (result) {
                    case "Global":
                        lldbConfig.update("library", libPath, vscode.ConfigurationTarget.Global);
                        // clear workspace setting
                        lldbConfig.update(
                            "library",
                            undefined,
                            vscode.ConfigurationTarget.Workspace
                        );
                        break;
                    case "Workspace":
                        lldbConfig.update("library", libPath, vscode.ConfigurationTarget.Workspace);
                        break;
                }
            });
    }

    async focusTextEditor(editor?: vscode.TextEditor) {
        if (!editor || !editor.document || editor.document.uri.scheme !== "file") {
            return;
        }
        const url = editor.document.uri;

        const packageFolder = await this.getPackageFolder(url);
        if (packageFolder instanceof FolderContext) {
            this.focusFolder(packageFolder);
        } else if (packageFolder instanceof vscode.Uri) {
            const workspaceFolder = vscode.workspace.getWorkspaceFolder(packageFolder);
            if (!workspaceFolder) {
                return;
            }
            await this.unfocusCurrentFolder();
            const folderContext = await this.addPackageFolder(packageFolder, workspaceFolder);
            this.focusFolder(folderContext);
        } else {
            this.focusFolder(null);
        }
    }

    /** return workspace folder from text editor */
    private getWorkspaceFolder(url: vscode.Uri): vscode.WorkspaceFolder | undefined {
        return vscode.workspace.getWorkspaceFolder(url);
    }

    /** return workspace folder from text editor */
    private getActiveWorkspaceFolder(
        editor?: vscode.TextEditor
    ): vscode.WorkspaceFolder | undefined {
        if (!editor || !editor.document) {
            return;
        }
        return vscode.workspace.getWorkspaceFolder(editor.document.uri);
    }

    /** Return Package folder for url.
     *
     * First the functions checks in the currently loaded folders to see if it exists inside
     * one of those. If not then it searches up the tree to find the uppermost folder in the
     * workspace that contains a Package.swift
     */
    private async getPackageFolder(
        url: vscode.Uri
    ): Promise<FolderContext | vscode.Uri | undefined> {
        // is editor document in any of the current FolderContexts
        const folder = this.folders.find(context => {
            return isPathInsidePath(url.fsPath, context.folder.fsPath);
        });
        if (folder) {
            return folder;
        }

        // if not search directory tree for 'Package.swift' files
        const workspaceFolder = this.getWorkspaceFolder(url);
        if (!workspaceFolder) {
            return;
        }
        const workspacePath = workspaceFolder.uri.fsPath;
        let packagePath: string | undefined = undefined;
        let currentFolder = path.dirname(url.fsPath);
        do {
            if (await pathExists(currentFolder, "Package.swift")) {
                packagePath = currentFolder;
            }
            currentFolder = path.dirname(currentFolder);
        } while (currentFolder !== workspacePath);

        if (packagePath) {
            return vscode.Uri.file(packagePath);
        } else {
            return;
        }
    }

    /** send unfocus event to current focussed folder and clear current folder */
    private async unfocusCurrentFolder() {
        // send unfocus event for previous folder observers
        if (this.currentFolder !== undefined) {
            await this.fireEvent(this.currentFolder, FolderEvent.unfocus);
        }
        this.currentFolder = undefined;
    }

    private observers: Set<WorkspaceFoldersObserver> = new Set();
}

/** Workspace Folder events */
export class FolderEvent {
    /** Workspace folder has been added */
    static add = new FolderEvent("add");
    /** Workspace folder has been removed */
    static remove = new FolderEvent("remove");
    /** Workspace folder has gained focus via a file inside the folder becoming the actively edited file */
    static focus = new FolderEvent("focus");
    /** Workspace folder loses focus because another workspace folder gained it */
    static unfocus = new FolderEvent("unfocus");
    /** Package.swift has been updated */
    static packageUpdated = new FolderEvent("packageUpdated");
    /** Package.resolved has been updated */
    static resolvedUpdated = new FolderEvent("resolvedUpdated");

    constructor(private readonly name: string) {
        this.name = name;
    }

    toString() {
        return this.name;
    }
}

/** Workspace Folder observer function */
export type WorkspaceFoldersObserver = (
    folder: FolderContext | null,
    operation: FolderEvent,
    workspace: WorkspaceContext
) => unknown;<|MERGE_RESOLUTION|>--- conflicted
+++ resolved
@@ -61,7 +61,21 @@
                         }
                     });
             }
-<<<<<<< HEAD
+            // on sdk config change, restart sourcekit-lsp
+            if (event.affectsConfiguration("swift.SDK")) {
+                // FIXME: There is a bug stopping us from restarting SourceKit-LSP directly.
+                // As long as it's fixed we won't need to reload on newer versions.
+                vscode.window
+                    .showInformationMessage(
+                        "Changing the Swift SDK path requires the project be reloaded.",
+                        "Ok"
+                    )
+                    .then(selected => {
+                        if (selected === "Ok") {
+                            vscode.commands.executeCommand("workbench.action.reloadWindow");
+                        }
+                    });
+            }
             // on runtime path config change, regenerate launch.json
             if (event.affectsConfiguration("swift.runtimePath")) {
                 if (!configuration.autoGenerateLaunchConfigurations) {
@@ -78,20 +92,6 @@
                             this.folders.forEach(
                                 async ctx => await makeDebugConfigurations(ctx, true)
                             );
-=======
-            if (event.affectsConfiguration("swift.SDK")) {
-                // FIXME: We only need to restart SourceKit-LSP, but there is a bug stopping us
-                // from doing that now. As long as it's fixed we should only restart SourceKit-LSP
-                // on newer versions.
-                vscode.window
-                    .showInformationMessage(
-                        "Changing the Swift SDK path requires the project be reloaded.",
-                        "Ok"
-                    )
-                    .then(selected => {
-                        if (selected === "Ok") {
-                            vscode.commands.executeCommand("workbench.action.reloadWindow");
->>>>>>> e29a1d1c
                         }
                     });
             }
