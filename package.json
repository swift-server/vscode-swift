--- conflicted
+++ resolved
@@ -196,7 +196,6 @@
           "swift.SDK": {
             "type": "string",
             "default": "",
-<<<<<<< HEAD
             "description": "The path of the SDK to compile against. The default is to use the host SDK.",
             "order": 1
           },
@@ -205,16 +204,12 @@
             "default": "",
             "markdownDescription": "The path of the SDK for the host (aka. `SDKROOT`). The default is determined by the environment on macOS and Windows.",
             "order": 2
-=======
-            "description": "The path of the SDK to compile against. The default SDK is determined by the environment on macOS and Windows.",
-            "order": 2
           },
           "swift.diagnostics": {
             "type": "boolean",
             "default": false,
             "description": "Output additional diagnostics to the Swift Output View.",
             "order": 100
->>>>>>> 342f1a88
           }
         }
       }
